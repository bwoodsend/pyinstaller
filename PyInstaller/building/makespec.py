#-----------------------------------------------------------------------------
# Copyright (c) 2005-2016, PyInstaller Development Team.
#
# Distributed under the terms of the GNU General Public License with exception
# for distributing bootloader.
#
# The full license is in the file COPYING.txt, distributed with this software.
#-----------------------------------------------------------------------------


"""
Automatically build spec files containing a description of the project
"""

import os
import sys
import argparse

from .. import HOMEPATH, DEFAULT_SPECPATH
from .. import log as logging
from ..compat import expand_path, is_win, is_cygwin, is_darwin
from .templates import onefiletmplt, onedirtmplt, cipher_absent_template, \
    cipher_init_template, bundleexetmplt, bundletmplt

logger = logging.getLogger(__name__)
add_command_sep = os.pathsep


def quote_win_filepath(path):
    # quote all \ with another \ after using normpath to clean up the path
    return os.path.normpath(path).replace('\\', '\\\\')


def make_path_spec_relative(filename, spec_dir):
    """
    Make the filename relative to the directory containing .spec file if filename
    is relative and not absolute. Otherwise keep filename untouched.
    """
    if os.path.isabs(filename):
        return filename
    else:
        filename = os.path.abspath(filename)
        # Make it relative.
        filename = os.path.relpath(filename, start=spec_dir)
        return filename


# Support for trying to avoid hard-coded paths in the .spec files.
# Eg, all files rooted in the Installer directory tree will be
# written using "HOMEPATH", thus allowing this spec file to
# be used with any Installer installation.
# Same thing could be done for other paths too.
path_conversions = (
    (HOMEPATH, "HOMEPATH"),
    )


def add_data_or_binary(string):
    try:
        src, dest = string.split(add_command_sep)
    except ValueError:
        # Split into SRC and DEST failed, wrong syntax
        raise argparse.ArgumentError("Wrong syntax, should be SRC{}DEST".format(add_command_sep))
    if not src or not dest:
        # Syntax was correct, but one or both of SRC and DEST was not given
        raise argparse.ArgumentError("You have to specify both SRC and DEST")
    # Return tuple containing SRC and SRC
    return (src, dest)


def make_variable_path(filename, conversions=path_conversions):
    for (from_path, to_name) in conversions:
        assert os.path.abspath(from_path) == from_path, (
            "path '%s' should already be absolute" % from_path)
        if filename[:len(from_path)] == from_path:
            rest = filename[len(from_path):]
            if rest[0] in "\\/":
                rest = rest[1:]
            return to_name, rest
    return None, filename


# An object used in place of a "path string" which knows how to repr()
# itself using variable names instead of hard-coded paths.
class Path:
    def __init__(self, *parts):
        self.path = os.path.join(*parts)
        self.variable_prefix = self.filename_suffix = None

    def __repr__(self):
        if self.filename_suffix is None:
            self.variable_prefix, self.filename_suffix = make_variable_path(self.path)
        if self.variable_prefix is None:
            return repr(self.path)
        return "os.path.join(" + self.variable_prefix + "," + repr(self.filename_suffix) + ")"


def __add_options(parser):
    """
    Add the `Makespec` options to a option-parser instance or a
    option group.
    """
    g = parser.add_argument_group('What to generate')
    g.add_argument("-D", "--onedir", dest="onefile",
                   action="store_false", default=False,
                   help="Create a one-folder bundle containing an executable (default)")
    g.add_argument("-F", "--onefile", dest="onefile",
                   action="store_true", default=False,
                   help="Create a one-file bundled executable.")
    g.add_argument("--specpath", metavar="DIR",
                   help="Folder to store the generated spec file "
                        "(default: current directory)")
    g.add_argument("-n", "--name",
                   help="Name to assign to the bundled app and spec file "
                        "(default: first script's basename)")

    g = parser.add_argument_group('What to bundle, where to search')
    g.add_argument('--add-data',
                   action='append', default=[], type=add_data_or_binary,
<<<<<<< HEAD
                   metavar='SRC{}DEST'.format(add_command_sep), dest='datas',
                   help='Additional non-binary files or folders to be added '
                        'to the executable. The path separator  is '
                        'platform specific, `os.pathsep` (`;` on Windows, `:` on most '
                        'UNIX systems) is used. This option can be used '
                        'multiple times.')
    g.add_argument('--add-binary',
                   action='append', default=[], type=add_data_or_binary,
                   metavar='SRC{}DEST'.format(add_command_sep), dest='binaries',
                   help='Additional binary files to be added to the executable. '
                        'See `--add-data` option for more details. '
                   'This option can be used multiple times.')
=======
                   metavar='<SRC;DEST or SRC:DEST>', dest='datas',
                   help='Additional non-binary files or folders to be added '
                        'to the executable. The path separator  is platform '
                        'specific, ``os.pathsep`` (which is ``;`` on Windows '
                        'and ``:`` on most unix systems) is used. This option '
                        'can be used multiple times.')
    g.add_argument('--add-binary',
                   action='append', default=[], type=add_data_or_binary,
                   metavar='<SRC;DEST or SRC:DEST>', dest="binaries",
                   help='Additional binary files to be added to the executable. '
                        'See the ``--add-data`` option for more details. '
                        'This option can be used multiple times.')
>>>>>>> 9cc36906
    g.add_argument("-p", "--paths", dest="pathex",
                   metavar="DIR", action="append", default=[],
                   help="A path to search for imports (like using PYTHONPATH). "
                        "Multiple paths are allowed, separated "
                        "by %s, or use this option multiple times"
                        % repr(os.pathsep))
    g.add_argument('--hidden-import', '--hiddenimport',
                   action='append', default=[],
                   metavar="MODULENAME", dest='hiddenimports',
                   help='Name an import not visible in the code of the script(s). '
                   'This option can be used multiple times.')
    g.add_argument("--additional-hooks-dir", action="append", dest="hookspath",
                   default=[],
                   help="An additional path to search for hooks. "
                        "This option can be used multiple times.")
    g.add_argument('--runtime-hook', action='append', dest='runtime_hooks',
                   default=[],
                   help='Path to a custom runtime hook file. A runtime hook '
                   'is code that is bundled with the executable and '
                   'is executed before any other code or module '
                   'to set up special features of the runtime environment. '
                   'This option can be used multiple times.')
    g.add_argument('--exclude-module', dest='excludes', action='append',
                   default=[],
                   help='Optional module or package (the Python name, '
                   'not the path name) that will be ignored (as though '
                   'it was not found). '
                   'This option can be used multiple times.')
    g.add_argument('--key', dest='key',
                   help='The key used to encrypt Python bytecode.')

    g = parser.add_argument_group('How to generate')
    g.add_argument("-d", "--debug", action="store_true", default=False,
                   help=("Tell the bootloader to issue progress messages "
                         "while initializing and starting the bundled app. "
                         "Used to diagnose problems with missing imports."))
    g.add_argument("-s", "--strip", action="store_true",
                   help="Apply a symbol-table strip to the executable and shared libs "
                        "(not recommended for Windows)")
    g.add_argument("--noupx", action="store_true", default=False,
                   help="Do not use UPX even if it is available "
                        "(works differently between Windows and *nix)")

    g = parser.add_argument_group('Windows and Mac OS X specific options')
    g.add_argument("-c", "--console", "--nowindowed", dest="console",
                   action="store_true", default=True,
                   help="Open a console window for standard i/o (default)")
    g.add_argument("-w", "--windowed", "--noconsole", dest="console",
                   action="store_false",
                   help="Windows and Mac OS X: do not provide a console window "
                        "for standard i/o. "
                        "On Mac OS X this also triggers building an OS X .app bundle. "
                        "This option is ignored in *NIX systems.")
    g.add_argument("-i", "--icon", dest="icon_file",
                   metavar="<FILE.ico or FILE.exe,ID or FILE.icns>",
                   help="FILE.ico: apply that icon to a Windows executable. "
                        "FILE.exe,ID, extract the icon with ID from an exe. "
                        "FILE.icns: apply the icon to the "
                        ".app bundle on Mac OS X")

    g = parser.add_argument_group('Windows specific options')
    g.add_argument("--version-file",
                   dest="version_file", metavar="FILE",
                   help="add a version resource from FILE to the exe")
    g.add_argument("-m", "--manifest", metavar="<FILE or XML>",
                   help="add manifest FILE or XML to the exe")
    g.add_argument("-r", "--resource", dest="resources",
                   metavar="RESOURCE", action="append",
                   default=[],
                   help="Add or update a resource to a Windows executable. "
                        "The RESOURCE is one to four items, "
                        "FILE[,TYPE[,NAME[,LANGUAGE]]]. "
                        "FILE can be a "
                        "data file or an exe/dll. For data files, at least "
                        "TYPE and NAME must be specified. LANGUAGE defaults "
                        "to 0 or may be specified as wildcard * to update all "
                        "resources of the given TYPE and NAME. For exe/dll "
                        "files, all resources from FILE will be added/updated "
                        "to the final executable if TYPE, NAME and LANGUAGE "
                        "are omitted or specified as wildcard *."
                        "This option can be used multiple times.")
    g.add_argument('--uac-admin', dest='uac_admin', action="store_true", default=False,
                   help='Using this option creates a Manifest '
                        'which will request elevation upon application restart.')
    g.add_argument('--uac-uiaccess', dest='uac_uiaccess', action="store_true", default=False,
                   help='Using this option allows an elevated application to '
                        'work with Remote Desktop.')

    g = parser.add_argument_group('Windows Side-by-side Assembly searching options (advanced)')
    g.add_argument("--win-private-assemblies", dest="win_private_assemblies",
                   action="store_true",
                   help="Any Shared Assemblies bundled into the application "
                        "will be changed into Private Assemblies. This means "
                        "the exact versions of these assemblies will always "
                        "be used, and any newer versions installed on user "
                        "machines at the system level will be ignored.")
    g.add_argument("--win-no-prefer-redirects", dest="win_no_prefer_redirects",
                   action="store_true",
                   help="While searching for Shared or Private Assemblies to "
                        "bundle into the application, PyInstaller will prefer "
                        "not to follow policies that redirect to newer versions, "
                        "and will try to bundle the exact versions of the assembly.")


    g = parser.add_argument_group('Mac OS X specific options')
    g.add_argument('--osx-bundle-identifier', dest='bundle_identifier',
                   help='Mac OS X .app bundle identifier is used as the default unique program '
                        'name for code signing purposes. The usual form is a hierarchical name '
                        'in reverse DNS notation. For example: com.mycompany.department.appname '
                        "(default: first script's basename)")


def main(scripts, name=None, onefile=None,
         console=True, debug=False, strip=False, noupx=False,
         pathex=None, version_file=None, specpath=None,
         datas=None, binaries=None, icon_file=None, manifest=None, resources=None, bundle_identifier=None,
         hiddenimports=None, hookspath=None, key=None, runtime_hooks=None,
         excludes=None, uac_admin=False, uac_uiaccess=False,
         win_no_prefer_redirects=False, win_private_assemblies=False,
         **kwargs):
    # If appname is not specified - use the basename of the main script as name.
    if name is None:
        name = os.path.splitext(os.path.basename(scripts[0]))[0]

    # If specpath not specified - use default value - current working directory.
    if specpath is None:
        specpath = DEFAULT_SPECPATH
    else:
        # Expand tilde to user's home directory.
        specpath = expand_path(specpath)
    # If cwd is the root directory of PyInstaller then generate .spec file
    # subdirectory ./appname/.
    if specpath == HOMEPATH:
        specpath = os.path.join(HOMEPATH, name)
    # Create directory tree if missing.
    if not os.path.exists(specpath):
        os.makedirs(specpath)

    # Append specpath to PYTHONPATH - where to look for additional Python modules.
    pathex = pathex or []
    pathex = pathex[:]
    pathex.append(specpath)

    # Handle additional EXE options.
    exe_options = ''
    if version_file:
        exe_options = "%s, version='%s'" % (exe_options, quote_win_filepath(version_file))
    if uac_admin:
        exe_options = "%s, uac_admin=%s" % (exe_options, 'True')
    if uac_uiaccess:
        exe_options = "%s, uac_uiaccess=%s" % (exe_options, 'True')
    if icon_file:
        # Icon file for Windows.
        # On Windows default icon is embedded in the bootloader executable.
        exe_options = "%s, icon='%s'" % (exe_options, quote_win_filepath(icon_file))
        # Icon file for OSX.
        # We need to encapsulate it into apostrofes.
        icon_file = "'%s'" % icon_file
    else:
        # On OSX default icon has to be copied into the .app bundle.
        # The the text value 'None' means - use default icon.
        icon_file = 'None'

    if bundle_identifier:
        # We need to encapsulate it into apostrofes.
        bundle_identifier = "'%s'" % bundle_identifier

    if manifest:
        if "<" in manifest:
            # Assume XML string
            exe_options = "%s, manifest='%s'" % (exe_options, manifest.replace("'", "\\'"))
        else:
            # Assume filename
            exe_options = "%s, manifest='%s'" % (exe_options, quote_win_filepath(manifest))
    if resources:
        resources = list(map(quote_win_filepath, resources))
        exe_options = "%s, resources=%s" % (exe_options, repr(resources))

    hiddenimports = hiddenimports or []

    # If script paths are relative, make them relative to the directory containing .spec file.
    scripts = [make_path_spec_relative(x, specpath) for x in scripts]
    # With absolute paths replace prefix with variable HOMEPATH.
    scripts = list(map(Path, scripts))

    if key:
        # Tries to import PyCrypto since we need it for bytecode obfuscation. Also make sure its
        # version is >= 2.4.
        try:
            import Crypto

            pycrypto_version = list(map(int, Crypto.__version__.split('.')))
            is_version_acceptable = pycrypto_version[0] >= 2 and pycrypto_version[1] >= 4

            if not is_version_acceptable:
                logger.error('PyCrypto version must be >= 2.4, older versions are not supported.')

                sys.exit(1)
        except ImportError:
            logger.error('We need PyCrypto >= 2.4 to use byte-code obufscation but we could not')
            logger.error('find it. You can install it with pip by running:')
            logger.error('  pip install PyCrypto')

            sys.exit(1)

        cipher_init = cipher_init_template % {'key': key}
    else:
        cipher_init = cipher_absent_template

    d = {
        'scripts': scripts,
        'pathex': pathex,
        'binaries': binaries,
        'datas': datas,
        'hiddenimports': hiddenimports,
        'name': name,
        'debug': debug,
        'strip': strip,
        'upx': not noupx,
        'exe_options': exe_options,
        'cipher_init': cipher_init,
        # Directory with additional custom import hooks.
        'hookspath': hookspath,
        # List with custom runtime hook files.
        'runtime_hooks': runtime_hooks or [],
        # List of modules/pakages to ignore.
        'excludes': excludes or [],
        # only Windows and Mac OS X distinguish windowed and console apps
        'console': console,
        # Icon filename. Only OSX uses this item.
        'icon': icon_file,
        # .app bundle identifier. Only OSX uses this item.
        'bundle_identifier': bundle_identifier,
        # Windows assembly searching options
        'win_no_prefer_redirects': win_no_prefer_redirects,
        'win_private_assemblies': win_private_assemblies,
    }

    # Write down .spec file to filesystem.
    specfnm = os.path.join(specpath, name + '.spec')
    specfile = open(specfnm, 'w')
    if onefile:
        specfile.write(onefiletmplt % d)
        # For OSX create .app bundle.
        if is_darwin and not console:
            specfile.write(bundleexetmplt % d)
    else:
        specfile.write(onedirtmplt % d)
        # For OSX create .app bundle.
        if is_darwin and not console:
            specfile.write(bundletmplt % d)
    specfile.close()

    return specfnm<|MERGE_RESOLUTION|>--- conflicted
+++ resolved
@@ -117,20 +117,6 @@
     g = parser.add_argument_group('What to bundle, where to search')
     g.add_argument('--add-data',
                    action='append', default=[], type=add_data_or_binary,
-<<<<<<< HEAD
-                   metavar='SRC{}DEST'.format(add_command_sep), dest='datas',
-                   help='Additional non-binary files or folders to be added '
-                        'to the executable. The path separator  is '
-                        'platform specific, `os.pathsep` (`;` on Windows, `:` on most '
-                        'UNIX systems) is used. This option can be used '
-                        'multiple times.')
-    g.add_argument('--add-binary',
-                   action='append', default=[], type=add_data_or_binary,
-                   metavar='SRC{}DEST'.format(add_command_sep), dest='binaries',
-                   help='Additional binary files to be added to the executable. '
-                        'See `--add-data` option for more details. '
-                   'This option can be used multiple times.')
-=======
                    metavar='<SRC;DEST or SRC:DEST>', dest='datas',
                    help='Additional non-binary files or folders to be added '
                         'to the executable. The path separator  is platform '
@@ -143,7 +129,6 @@
                    help='Additional binary files to be added to the executable. '
                         'See the ``--add-data`` option for more details. '
                         'This option can be used multiple times.')
->>>>>>> 9cc36906
     g.add_argument("-p", "--paths", dest="pathex",
                    metavar="DIR", action="append", default=[],
                    help="A path to search for imports (like using PYTHONPATH). "
