--- conflicted
+++ resolved
@@ -16,7 +16,7 @@
 import os
 import sys
 
-from PyInstaller.compat import base_prefix
+from PyInstaller import compat
 
 
 _CONFIG_H = sysconfig.get_config_h_filename()
@@ -26,9 +26,9 @@
 # prefixes, depending on the version of virtualenv.
 # Try to find the correct one, which is assumed to be the longest one.
 def _find_prefix(filename):
-    if not compat.is_virtualenv:
+    if not compat.is_venv:
         return sys.prefix
-    prefixes = [os.path.abspath(sys.prefix), compat.venv_real_prefix]
+    prefixes = [os.path.abspath(sys.prefix), compat.base_prefix]
     possible_prefixes = []
     for prefix in prefixes:
         common = os.path.commonprefix([prefix, filename])
@@ -39,13 +39,8 @@
 
 def _relpath(filename):
     # Relative path in the dist directory.
-<<<<<<< HEAD
-    # base_prefix exists since python3.2 to deal with venv
-    return os.path.relpath(os.path.dirname(filename), base_prefix)
-=======
     prefix = _find_prefix(filename)
-    return compat.relpath(os.path.dirname(filename), prefix)
->>>>>>> 67610f2d
+    return os.path.relpath(os.path.dirname(filename), prefix)
 
 
 datas = [(_CONFIG_H, _relpath(_CONFIG_H))]
