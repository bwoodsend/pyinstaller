#-----------------------------------------------------------------------------
# Copyright (c) 2014, PyInstaller Development Team.
#
# Distributed under the terms of the GNU General Public License with exception
# for distributing bootloader.
#
# The full license is in the file COPYING.txt, distributed with this software.
#-----------------------------------------------------------------------------

<<<<<<< HEAD
#this is needed to bundle draft3.json and draft4.json files that come with jsonschema module
from PyInstaller.utils.hooks.hookutils import collect_data_files
=======
# This is needed to bundle draft3.json and draft4.json files that come
# with jsonschema module

from PyInstaller.hooks.hookutils import collect_data_files
>>>>>>> 12806f01
datas = collect_data_files('jsonschema')<|MERGE_RESOLUTION|>--- conflicted
+++ resolved
@@ -7,13 +7,8 @@
 # The full license is in the file COPYING.txt, distributed with this software.
 #-----------------------------------------------------------------------------
 
-<<<<<<< HEAD
-#this is needed to bundle draft3.json and draft4.json files that come with jsonschema module
-from PyInstaller.utils.hooks.hookutils import collect_data_files
-=======
 # This is needed to bundle draft3.json and draft4.json files that come
 # with jsonschema module
 
-from PyInstaller.hooks.hookutils import collect_data_files
->>>>>>> 12806f01
+from PyInstaller.utils.hooks.hookutils import collect_data_files
 datas = collect_data_files('jsonschema')