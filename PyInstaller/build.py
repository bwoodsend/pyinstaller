--- conflicted
+++ resolved
@@ -1086,16 +1086,6 @@
                                                 pydep.name, cachedfile)
                                     manifest.dependentAssemblies.append(pydep)
                                     _depNames.update(pydep.name)
-<<<<<<< HEAD
-                            if len(manifest.dependentAssemblies) > olen:
-                                try:
-                                    manifest.update_resources(os.path.abspath(cachedfile),
-                                                              [name],
-                                                              [language])
-                                except Exception as e:
-                                    logger.error(os.path.abspath(cachedfile))
-                                    raise
-=======
 
                             # Change dep to private assembly
                             for dep in manifest.dependentAssemblies:
@@ -1106,10 +1096,9 @@
                                 manifest.update_resources(os.path.abspath(cachedfile),
                                                           [name],
                                                           [language])
-                            except Exception, e:
+                            except Exception as e:
                                 logger.error(os.path.abspath(cachedfile))
                                 raise
->>>>>>> 6648571f
 
     if cmd:
         try:
@@ -1435,10 +1424,7 @@
             logger.info('Onefile Mode - Embedding Manifest into EXE file')
             tmpnm = tempfile.mktemp()
             shutil.copy2(exe, tmpnm)
-<<<<<<< HEAD
             os.chmod(tmpnm, 0o755)
-=======
-            os.chmod(tmpnm, 0755)
 
             # In onefile mode, dependencies in the onefile manifest
             # refer to files that are about to be unpacked when the exe
@@ -1448,7 +1434,6 @@
             # later when an activation context is created, all
             # dependencies are removed from the embedded manifest. 
             self.manifest.dependentAssemblies = []
->>>>>>> 6648571f
             self.manifest.update_resources(tmpnm, [1]) # 1 for executable
             trash.append(tmpnm)
             exe = tmpnm
