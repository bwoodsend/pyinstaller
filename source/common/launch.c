/*
 * Launch a python module from an archive.   
 * Copyright (C) 2005, Giovanni Bajo
 * Based on previous work under copyright (c) 2002 McMillan Enterprises, Inc.
 *
 * This program is free software; you can redistribute it and/or
 * modify it under the terms of the GNU General Public License
 * as published by the Free Software Foundation; either version 2
 * of the License, or (at your option) any later version.
 *
 * In addition to the permissions in the GNU General Public License, the
 * authors give you unlimited permission to link or embed the compiled
 * version of this file into combinations with other programs, and to
 * distribute those combinations without any restriction coming from the
 * use of this file. (The General Public License restrictions do apply in
 * other respects; for example, they cover modification of the file, and
 * distribution when not linked into a combine executable.)
 *
 * This program is distributed in the hope that it will be useful,
 * but WITHOUT ANY WARRANTY; without even the implied warranty of
 * MERCHANTABILITY or FITNESS FOR A PARTICULAR PURPOSE.  See the
 * GNU General Public License for more details.
 *
 * You should have received a copy of the GNU General Public License
 * along with this program; if not, write to the Free Software
 * Foundation, Inc., 51 Franklin Street, Fifth Floor, Boston, MA  02110-1301, USA
 */
#include <stdio.h>
#ifdef WIN32
 #include <windows.h>
 #include <direct.h>
 #include <process.h>
 #include <io.h>
#else
 #include <unistd.h>
 #include <fcntl.h>
 #include <dirent.h>
#endif
#include <sys/types.h>
#include <sys/stat.h>
#include "launch.h"
#ifndef NOZLIB
#include "zlib.h"
#endif
#ifdef WIN32
/*
 * Python Entry point declarations (see macros in launch.h).
 */
DECLVAR(Py_NoSiteFlag);
DECLVAR(Py_OptimizeFlag);
DECLVAR(Py_VerboseFlag);
DECLPROC(Py_Initialize);
DECLPROC(Py_Finalize);
DECLPROC(Py_CompileString);
DECLPROC(PyImport_ExecCodeModule);
DECLPROC(PyRun_SimpleString);
DECLPROC(PySys_SetArgv);
DECLPROC(Py_SetProgramName);
DECLPROC(PyImport_ImportModule);
DECLPROC(PyImport_AddModule);
DECLPROC(PyObject_SetAttrString);
DECLPROC(PyList_New);
DECLPROC(PyList_Append);
DECLPROC(Py_BuildValue);
DECLPROC(PyFile_FromString);
DECLPROC(PyString_AsString);
DECLPROC(PyObject_CallFunction);
DECLPROC(PyModule_GetDict);
DECLPROC(PyDict_GetItemString);
DECLPROC(PyErr_Clear);
DECLPROC(PyErr_Occurred);
DECLPROC(PyErr_Print);
DECLPROC(PyObject_CallObject);
DECLPROC(PyObject_CallMethod);
DECLPROC(PySys_AddWarnOption);
DECLPROC(PyEval_InitThreads);
DECLPROC(PyEval_AcquireThread);
DECLPROC(PyEval_ReleaseThread);
DECLPROC(PyEval_AcquireLock);
DECLPROC(PyEval_ReleaseLock);
DECLPROC(PyThreadState_Swap);
DECLPROC(PyThreadState_New);
DECLPROC(PyThreadState_Clear);
DECLPROC(PyThreadState_Delete);
DECLPROC(PyInterpreterState_New);
DECLPROC(Py_NewInterpreter);
DECLPROC(Py_EndInterpreter);
DECLPROC(PyInt_AsLong);
DECLPROC(PySys_SetObject);
#endif

#ifdef WIN32
#define PATHSEP ";"
#define SEP "/"
#else
#define PATHSEP ":"
#define SEP "/"
#endif

/* File Local Variables (all start with f_) */
static char f_archivename[_MAX_PATH+1];
static char f_homepath[_MAX_PATH+1];
static char f_temppath[_MAX_PATH+1] = { '\0' };
#ifdef WIN32
static char f_temppathraw[MAX_PATH+1];
static char f_homepathraw[_MAX_PATH+1];
#endif
static char *f_workpath = NULL;
static FILE *f_fp;
static int f_pkgstart;
static TOC *f_tocbuff = NULL;
static TOC *f_tocend = NULL;
static COOKIE f_cookie;
static PyObject *AES = NULL;

unsigned char *extract(TOC *ptoc);

/*
 * The functions in this file defined in reverse order so that forward 
 * declarations are not necessary.
 */


#ifndef _CONSOLE
/* This code will be used only on windows as for other platforms _CONSOLE
 * will be true. The code duplication in the functions below are because
 * standard macros with variable numer of arguments (variadic macros) are
 * supported by Microsoft only starting from Visual C++ 2005.
 */

#define MBTXTLEN 200

void mbfatalerror(const char *fmt, ...)
{
	char msg[MBTXTLEN];
	va_list args;

	va_start(args, fmt);
	_vsnprintf(msg, MBTXTLEN, fmt, args);
	msg[MBTXTLEN-1] = '\0';
	va_end(args);

	MessageBox(NULL, msg, "Fatal Error!", MB_OK | MB_ICONEXCLAMATION);
}

void mbothererror(const char *fmt, ...)
{
	char msg[MBTXTLEN];
	va_list args;

	va_start(args, fmt);
	_vsnprintf(msg, MBTXTLEN, fmt, args);
	msg[MBTXTLEN-1] = '\0';
	va_end(args);

	MessageBox(NULL, msg, "Error!", MB_OK | MB_ICONWARNING);
}

void mbvs(const char *fmt, ...)
{
	char msg[MBTXTLEN];
	va_list args;

	va_start(args, fmt);
	_vsnprintf(msg, MBTXTLEN, fmt, args);
	msg[MBTXTLEN-1] = '\0';
	va_end(args);

	MessageBox(NULL, msg, "Tracing", MB_OK);
}

#endif /* _CONSOLE */


int testTempPath(char *buff)
{
	char base[16];
	int n;

	n = strlen(buff);
	if ( buff[n-1] == '/' || buff[n-1] == '\\' )
		sprintf(base, "_MEI%d", getpid());
	else
		sprintf(base, "%s_MEI%d", SEP, getpid());
	strcat(buff, base);
#ifdef WIN32
	if (mkdir(buff) == 0) {
#else
	if (mkdir(buff, 0700) == 0) {
#endif
		strcat(buff, SEP);
		return 1;
	}
	return 0;
}

void getTempPath(char *buff)
{
#ifdef WIN32
	GetTempPath(MAX_PATH, buff);
	testTempPath(buff);
#else
	static const char *envname[] = {
		"TMPDIR", "TEMP", "TMP", 0
	};
	static const char *dirname[] = {
		"/tmp", "/var/tmp", "/usr/tmp", 0
	};
	int i;
	char *p;
	for ( i=0; envname[i]; i++ ) {
		p = getenv(envname[i]);
		if (p) {
			strcpy(buff, p);
			if (testTempPath(buff))
				return;
		}
	}
	for ( i=0; dirname[i]; i++ ) {
		strcpy(buff, dirname[i]);
		if (testTempPath(buff))
			return;
	}
	buff[0] = '\0';
#endif
}
/*
 * Set up paths required by rest of this module
 * Sets f_archivename, f_homepath
 */
int setPaths(char const * archivePath, char const * archiveName)
{
#ifdef WIN32
	char *p;
#endif
	/* Get the archive Path */
	strcpy(f_archivename, archivePath);
	strcat(f_archivename, archiveName);

	/* Set homepath to where the archive is */
	strcpy(f_homepath, archivePath);
#ifdef WIN32
	strcpy(f_homepathraw, archivePath);
	for ( p = f_homepath; *p; p++ )
		if (*p == '\\')
			*p = '/';
#endif

	return 0;
}


/* 
 * Open the archive
 * Sets f_archiveFile, f_pkgstart, f_tocbuff and f_cookie.
 */
int openArchive()
{
	int filelen;

	/* Physically open the file */
	f_fp = fopen(f_archivename, "rb");
	if (f_fp == NULL) {
		VS("Cannot open archive: %s\n", f_archivename);
		return -1;
	}

	/* Seek to the Cookie at the end of the file. */
	fseek(f_fp, 0, SEEK_END);
	filelen = ftell(f_fp);
	if (fseek(f_fp, -(int)sizeof(COOKIE), SEEK_END)) 
	{
		VS("%s appears to be an invalid archive\n", f_archivename);
		return -1;
	}

	/* Read the Cookie, and check its MAGIC bytes */
	fread(&f_cookie, sizeof(COOKIE), 1, f_fp);
	if (strncmp(f_cookie.magic, MAGIC, strlen(MAGIC))) 
	{
		VS("%s has bad magic!\n", f_archivename);
		return -1;
	}

	/* From the cookie, calculate the archive start */
	f_pkgstart = filelen - ntohl(f_cookie.len);

	/* Read in in the table of contents */
	fseek(f_fp, f_pkgstart + ntohl(f_cookie.TOC), SEEK_SET);
	f_tocbuff = (TOC *) malloc(ntohl(f_cookie.TOClen));
	if (f_tocbuff == NULL) 
	{
		FATALERROR("Could not allocate buffer for TOC.");
		return -1;
	}
	fread(f_tocbuff, ntohl(f_cookie.TOClen), 1, f_fp);
	f_tocend = (TOC *) (((char *)f_tocbuff) + ntohl(f_cookie.TOClen));

	/* Check input file is still ok (should be). */
	if (ferror(f_fp))
	{
		FATALERROR("Error on file");
		return -1;
	}
	return 0;
}
#ifdef WIN32
int mapNames(HMODULE dll)
{
    /* Get all of the entry points that we are interested in */
	GETVAR(dll, Py_NoSiteFlag);
	GETVAR(dll, Py_OptimizeFlag);
	GETVAR(dll, Py_VerboseFlag);
	GETPROC(dll, Py_Initialize);
	GETPROC(dll, Py_Finalize);
	GETPROC(dll, Py_CompileString);
	GETPROC(dll, PyImport_ExecCodeModule);
	GETPROC(dll, PyRun_SimpleString);
	GETPROC(dll, PySys_SetArgv);
	GETPROC(dll, Py_SetProgramName);
	GETPROC(dll, PyImport_ImportModule);
	GETPROC(dll, PyImport_AddModule);
	GETPROC(dll, PyObject_SetAttrString);
	GETPROC(dll, PyList_New);
	GETPROC(dll, PyList_Append);
	GETPROC(dll, Py_BuildValue);
	GETPROC(dll, PyFile_FromString);
	GETPROC(dll, PyString_AsString);
	GETPROC(dll, PyObject_CallFunction);
	GETPROC(dll, PyModule_GetDict);
	GETPROC(dll, PyDict_GetItemString);
	GETPROC(dll, PyErr_Clear);
	GETPROC(dll, PyErr_Occurred);
	GETPROC(dll, PyErr_Print);
	GETPROC(dll, PyObject_CallObject);
	GETPROC(dll, PyObject_CallMethod);
	if (ntohl(f_cookie.pyvers) >= 21) {
		GETPROC(dll, PySys_AddWarnOption);
	}
	GETPROC(dll, PyEval_InitThreads);
	GETPROC(dll, PyEval_AcquireThread);
	GETPROC(dll, PyEval_ReleaseThread);
	GETPROC(dll, PyEval_AcquireLock);
	GETPROC(dll, PyEval_ReleaseLock);
	GETPROC(dll, PyThreadState_Swap);
	GETPROC(dll, PyThreadState_New);
	GETPROC(dll, PyThreadState_Clear);
	GETPROC(dll, PyThreadState_Delete);
	GETPROC(dll, PyInterpreterState_New);
	GETPROC(dll, Py_NewInterpreter);
	GETPROC(dll, Py_EndInterpreter);
	GETPROC(dll, PyErr_Print);
	GETPROC(dll, PyInt_AsLong);
	GETPROC(dll, PySys_SetObject);
	return 0;
}
#endif
/*
 * Load the Python DLL, and get all of the necessary entry points
 * Windows only (dynamic load)
 */
int loadPython()
{
#ifdef WIN32
	HINSTANCE dll;
	char dllpath[_MAX_PATH + 1];

	/* Determine the path */
	sprintf(dllpath, "%spython%02d.dll", f_homepathraw, ntohl(f_cookie.pyvers));

	/* Load the DLL */
	dll = LoadLibraryEx(dllpath, NULL, LOAD_WITH_ALTERED_SEARCH_PATH);  
	if (dll) {
		VS("%s\n", dllpath);
	}
	else {
		sprintf(dllpath, "%spython%02d.dll", f_temppathraw, ntohl(f_cookie.pyvers));
		dll = LoadLibraryEx(dllpath, NULL, LOAD_WITH_ALTERED_SEARCH_PATH );
		if (dll) {
			VS("%s\n", dllpath);
		}
	}
	if (dll == 0) {
		FATALERROR("Error loading Python DLL: %s (error code %d)\n",
			dllpath, GetLastError());
		return -1;
	}

	mapNames(dll);
#endif

	return 0;
}
#ifdef WIN32
/*
 * use this from a dll instead of loadPython()
 * it will attach to an existing pythonXX.dll,
 * or load one if needed.
 */
int attachPython(int *loadedNew)
{
	HMODULE dll;
	char nm[_MAX_PATH + 1];

	/* Get python's name */
	sprintf(nm, "python%02d.dll", ntohl(f_cookie.pyvers));

	/* See if it's loaded */
	dll = GetModuleHandle(nm);  
	if (dll == 0) {
		*loadedNew = 1;
		return loadPython();
	}
	mapNames(dll);
	*loadedNew = 0;
	return 0;
}
#endif

/*
 * Return pointer to next toc entry.
 */
TOC *incrementTocPtr(TOC* ptoc)
{
	TOC *result = (TOC*)((char *)ptoc + ntohl(ptoc->structlen));
	if (result < f_tocbuff) {
		FATALERROR("Cannot read Table of Contents.\n");
		return f_tocend;
	}
	return result;
}
/*
 * external API for iterating TOCs
 */
TOC *getFirstTocEntry(void)
{
	return f_tocbuff;
}
TOC *getNextTocEntry(TOC *entry)
{
	TOC *rslt = (TOC*)((char *)entry + ntohl(entry->structlen));
	if (rslt >= f_tocend)
		return NULL;
	return rslt;
}
/*
 * A toc entry of type 'o' holds runtime options
 * toc->name is the arg
 * this is so you can freeze in command line args to Python
 */
int setRuntimeOptions(void)
{
	int unbuffered = 0;
	TOC *ptoc = f_tocbuff;
	while (ptoc < f_tocend) {
		if (ptoc->typcd == 'o') {
			VS("%s\n", ptoc->name);
			switch (ptoc->name[0]) {
			case 'v':
#if defined  WIN32 
				*Py_VerboseFlag = 1;
#else
				Py_VerboseFlag = 1;
#endif
			break;
			case 'u':
				unbuffered = 1;
			break;
#ifdef HAVE_WARNINGS
			case 'W':
				if (ntohl(f_cookie.pyvers) >= 21) {
					PySys_AddWarnOption(&ptoc->name[2]);
				}
			break;
#endif
			case 's':
#if defined  WIN32 
				*Py_NoSiteFlag = 0;
#else
				Py_NoSiteFlag = 0;
#endif
			break;
			case 'O':
#if defined  WIN32 
				*Py_OptimizeFlag = 1;
#else
				Py_OptimizeFlag = 1;
#endif
			break;
			}
		}
		ptoc = incrementTocPtr(ptoc);
	}
	if (unbuffered) {
#ifdef WIN32
		_setmode(fileno(stdin), O_BINARY);
		_setmode(fileno(stdout), O_BINARY);
#else
		fflush(stdout);
		fflush(stderr);
#ifdef HAVE_SETVBUF
		setvbuf(stdin, (char *)NULL, _IONBF, 0);
		setvbuf(stdout, (char *)NULL, _IONBF, 0);
		setvbuf(stderr, (char *)NULL, _IONBF, 0);
#else
		setbuf(stdin, (char *)NULL);
		setbuf(stdout, (char *)NULL);
		setbuf(stderr, (char *)NULL);
#endif
#endif
	}
	return 0;
}
/*
 * Start python - return 0 on success
 */
int startPython(int argc, char *argv[])
{
    /* Set PYTHONPATH so dynamic libs will load */
	static char pypath[2*_MAX_PATH + 14];
	int pathlen = 1;
	int i;
	char cmd[_MAX_PATH+1+80];
	char tmp[_MAX_PATH+1];
	PyObject *py_argv;
	PyObject *val;
	PyObject *sys;

	VS("Manipulating evironment\n");
	if (f_workpath && (strcmp(f_workpath, f_homepath) != 0)) {
		strcpy(pypath, "PYTHONPATH=");
		strcat(pypath, f_workpath);
		pypath[strlen(pypath)-1] = '\0';
		strcat(pypath, PATHSEP);
		strcat(pypath, f_homepath);
		pathlen = 2;
	}
	else {
		/* never extracted anything, or extracted to homepath - homepath will do */
		strcpy(pypath, "PYTHONPATH=");
		strcat(pypath, f_homepath);
	}
	/* don't chop off SEP if root directory */
#ifdef WIN32
	if (strlen(pypath) > 14)
#else
	if (strlen(pypath) > 12)
#endif
		pypath[strlen(pypath)-1] = '\0';

	putenv(pypath);
	VS("%s\n", pypath);
	/* Clear out PYTHONHOME to avoid clashing with any installation */
#ifdef WIN32
	putenv("PYTHONHOME=");
#endif

	/* Start python. */
	/* VS("Loading python\n"); */
#if defined  WIN32 
	*Py_NoSiteFlag = 1;	/* maybe changed to 0 by setRuntimeOptions() */
#else
	Py_NoSiteFlag = 1;
#endif
	setRuntimeOptions();
#ifdef WIN32
	Py_SetProgramName(f_archivename); /*XXX*/
#endif
	Py_Initialize();

	/* Set sys.path */
	/* VS("Manipulating Python's sys.path\n"); */
	strcpy(tmp, f_homepath);
	tmp[strlen(tmp)-1] = '\0';
	PyRun_SimpleString("import sys\n");
	PyRun_SimpleString("while sys.path:\n del sys.path[0]\n");
	sprintf(cmd, "sys.path.append('%s')", tmp);
	PyRun_SimpleString (cmd);
	if (pathlen == 2) {
		strcpy(tmp, f_workpath);
		tmp[strlen(tmp)-1] = '\0';
		sprintf(cmd, "sys.path.insert(0, '%s')", tmp);
		PyRun_SimpleString(cmd);
	}

	/* Set argv[0] to be the archiveName */
	py_argv = PyList_New(0);
	val = Py_BuildValue("s", f_archivename);
	PyList_Append(py_argv, val);
	for (i = 1; i < argc; ++i) {
		val = Py_BuildValue ("s", argv[i]);
		PyList_Append (py_argv, val);
	}
	sys = PyImport_ImportModule("sys");
	/* VS("Setting sys.argv\n"); */
	PyObject_SetAttrString(sys, "argv", py_argv);

	/* Check for a python error */
	if (PyErr_Occurred())
	{
		FATALERROR("Error detected starting Python VM.");
		return -1;
	}

	return 0;
}

/*
 * Import modules embedded in the archive - return 0 on success
 */
int importModules()
{
	PyObject *marshal;
	PyObject *marshaldict;
	PyObject *loadfunc;
	PyObject *pyfile;
	TOC *ptoc;
	PyObject *co;
	PyObject *mod;
	PyObject *res;
	char buf[32];

	VS("importing modules from CArchive\n"); 

	/* Get the Python function marshall.load
		* Here we collect some reference to PyObject that we don't dereference
		* Doesn't matter because the objects won't be going away anyway.
		*/
	marshal = PyImport_ImportModule("marshal");
	marshaldict = PyModule_GetDict(marshal);
	loadfunc = PyDict_GetItemString(marshaldict, "loads");

	/* Iterate through toc looking for module entries (type 'm')
		* this is normally just bootstrap stuff (archive and iu)
		*/
	ptoc = f_tocbuff;
	while (ptoc < f_tocend) {
		if (ptoc->typcd == 'm' || ptoc->typcd == 'M') 
		{
			unsigned char *modbuf = extract(ptoc);

<<<<<<< HEAD
			VS("extracted ");
			VS(ptoc->name);
			VS("\n");
=======
			/* .pyc/.pyo files have 8 bytes header. Skip it and get a Python
			 * string directly pointing at the marshalled code.
			 */
			PyObject *mods = PyString_FromStringAndSize(modbuf + 8,
				ntohl(ptoc->ulen) - 8);
            
			VS("%s\n", ptoc->name);
>>>>>>> 7bd63019
			
			/* .pyc/.pyo files have 8 bytes header. Skip it and load marshalled
			 * data form the right point.
			 */
			co = PyObject_CallFunction(loadfunc, "s#", modbuf+8, ntohl(ptoc->ulen)-8);
			mod = PyImport_ExecCodeModule(ptoc->name, co);

			/* Check for errors in loading */
			if (mod == NULL) {
				FATALERROR("mod is NULL - %s", ptoc->name);
			}
			if (PyErr_Occurred())
			{
				PyErr_Print();
				PyErr_Clear();
			}

			free(modbuf);
		}
		ptoc = incrementTocPtr(ptoc); 
	}

	return 0;
}


/* Install a zlib from a toc entry
 * Return non zero on failure
 */
int installZlib(TOC *ptoc)
{
	int rc;
	int zlibpos = f_pkgstart + ntohl(ptoc->pos);
	char *tmpl = "sys.path.append(r\"%s?%d\")\n";
	char *cmd = (char *) malloc(strlen(tmpl) + strlen(f_archivename) + 32);
	sprintf(cmd, tmpl, f_archivename, zlibpos);
	/*VS(cmd);*/
	rc = PyRun_SimpleString(cmd);
	if (rc != 0)
	{
		FATALERROR("Error in command: %s\n", cmd);
		free(cmd);
		return -1;
	}

	free(cmd);
	return 0;
}


/*
 * Install zlibs 
 * Return non zero on failure
 */
int installZlibs()
{
	TOC * ptoc;
	VS("Installing import hooks\n");

	/* Iterate through toc looking for zlibs (type 'z') */
	ptoc = f_tocbuff;
	while (ptoc < f_tocend) {
		if (ptoc->typcd == 'z') 
		{
			VS("%s\n", ptoc->name);
			installZlib(ptoc);
		}

		ptoc = incrementTocPtr(ptoc); 
	}
	return 0;
}

#ifndef NOZLIB
/* decompress data in buff, described by ptoc
 * return in malloc'ed buffer (needs to be freed)
 */
unsigned char *decompress(unsigned char * buff, TOC *ptoc)
{
	const char *ver;
	unsigned char *out;
	z_stream zstream;
	int rc;

	ver = (zlibVersion)();
	out = (unsigned char *)malloc(ntohl(ptoc->ulen));
	if (out == NULL) {
		OTHERERROR("Error allocating decompression buffer\n");
		return NULL;
	}

	zstream.zalloc = NULL;
	zstream.zfree = NULL;
	zstream.opaque = NULL;
	zstream.next_in = buff;
	zstream.avail_in = ntohl(ptoc->len);
	zstream.next_out = out;
	zstream.avail_out = ntohl(ptoc->ulen);
	rc = inflateInit(&zstream);
	if (rc >= 0) {
		rc = (inflate)(&zstream, Z_FINISH);
		if (rc >= 0) {
			rc = (inflateEnd)(&zstream);
		}
		else {
			OTHERERROR("Error %d from inflate: %s\n", rc,
					zstream.msg);
			return NULL;
		}
	}
	else {
		OTHERERROR("Error %d from inflateInit: %s\n", rc, zstream.msg);
		return NULL;
	}	

	return out;
}
#endif
/* 
 * extract an archive entry
 * returns pointer to the data (must be freed)
 */
unsigned char *extract(TOC *ptoc)
{
	unsigned char *data;
	unsigned char *tmp;

	fseek(f_fp, f_pkgstart + ntohl(ptoc->pos), SEEK_SET);
	data = (unsigned char *)malloc(ntohl(ptoc->len));
	if (data == NULL) {
		OTHERERROR("Could not allocate read buffer\n");
		return NULL;
	}
	fread(data, ntohl(ptoc->len), 1, f_fp);
	if (ptoc->cflag == '\2') {
		PyObject *func_new;
		PyObject *aes_dict;
		PyObject *aes_obj;
		PyObject *ddata;
		long block_size;
		char *iv;

		if (!AES)
			AES = PyImport_ImportModule("AES");
		aes_dict = PyModule_GetDict(AES);
		func_new = PyDict_GetItemString(aes_dict, "new");
		block_size = PyInt_AsLong(PyDict_GetItemString(aes_dict, "block_size"));
		iv = malloc(block_size);
		memset(iv, 0, block_size);
        
		aes_obj = PyObject_CallFunction(func_new, "s#Os#",
			data, 32,
			PyDict_GetItemString(aes_dict, "MODE_CFB"),
			iv, block_size);

		ddata = PyObject_CallMethod(aes_obj, "decrypt", "s#", data+32, ntohl(ptoc->len)-32);
		memcpy(data, PyString_AsString(ddata), ntohl(ptoc->len)-32);
		Py_DECREF(aes_obj);
		Py_DECREF(ddata);
		VS("decrypted ");
		VS(ptoc->name);
		VS("\n");
	}
	if (ptoc->cflag == '\1' || ptoc->cflag == '\2') {
#ifndef NOZLIB
		tmp = decompress(data, ptoc);
		free(data);
		data = tmp;
		if (data == NULL) {
			OTHERERROR("Error decompressing %s\n", ptoc->name);
			return NULL;
		}
#else
		FATALERROR("No ZLIB support but archive uses compression\n");
		return NULL;
#endif
	}
	return data;
}
/*
 * helper for extract2fs
 * which may try multiple places
 */
FILE *openTarget(char *path, char*name)
{
	struct stat sbuf;
	char fnm[_MAX_PATH+1];
	strcpy(fnm, path);
	strcat(fnm, name);
	if (stat(fnm, &sbuf) == -1) {
		VS("%s\n", fnm);
		return fopen(fnm, "wb");
	}
	return NULL;
}
/*
 * extract from the archive
 * and copy to the filesystem 
 * relative to the directory the archive's in
 */
int extract2fs(TOC *ptoc)
{
#ifdef WIN32
	char *p;
#endif
	FILE *out;
	unsigned char *data = extract(ptoc);

	if (!f_workpath) {
		getTempPath(f_temppath);
#ifdef WIN32
		strcpy(f_temppathraw, f_temppath);
		for ( p=f_temppath; *p; p++ )
			if (*p == '\\')
				*p = '/';
#endif
		f_workpath = f_temppath;
	}
	out = openTarget(f_workpath, ptoc->name);

	if (out == NULL)  {
		FATALERROR("%s could not be extracted!\n", ptoc->name);
	}
	else {
		fwrite(data, ntohl(ptoc->ulen), 1, out);
#ifndef WIN32
		fchmod(fileno(out), S_IRUSR | S_IWUSR | S_IXUSR);
#endif
		fclose(out);
	}
	free(data);
	return 0;
}
/*
 * extract all binaries (type 'b') to the filesystem
 */
int extractBinaries(char **workpath)
{
	TOC * ptoc = f_tocbuff;
	workpath[0] = '\0';
	VS("Extracting binaries\n");
	while (ptoc < f_tocend) {
		if (ptoc->typcd == 'b') 
		if (extract2fs(ptoc))
		return -1;
		ptoc = incrementTocPtr(ptoc); 
	}
	*workpath = f_workpath;
	return 0;
}
/* 
 * Run scripts
 * Return non zero on failure
 */
int runScripts()
{
	unsigned char *data;
	int rc = 0;
	TOC * ptoc = f_tocbuff;
	VS("Running scripts\n");

	/* Iterate through toc looking for scripts (type 's') */
	while (ptoc < f_tocend) {
		if (ptoc->typcd == 's') {
			/* Get data out of the archive.  */
			data = extract(ptoc);
			/* Run it */
			rc = PyRun_SimpleString(data);
			/* log errors and abort */
			if (rc != 0) {
				VS("RC: %d from %s\n", rc, ptoc->name);
				return rc;
			}
			free(data);
		}

		ptoc = incrementTocPtr(ptoc); 
	}
	return 0;
}

/* 
 * call a simple "int func(void)" entry point.  Assumes such a function
 * exists in the main namespace.
 * Return non zero on failure, with -2 if the specific error is
 * that the function does not exist in the namespace.
 */
int callSimpleEntryPoint(char *name, int *presult)
{
	int rc = -1;
	/* Objects with no ref. */
	PyObject *mod, *dict;
	/* Objects with refs to kill. */
	PyObject *func = NULL, *pyresult = NULL;

	mod = PyImport_AddModule("__main__"); /* NO ref added */
	if (!mod) {
		VS("No __main__\n");
		goto done;
	}
	dict = PyModule_GetDict(mod); /* NO ref added */
	if (!mod) {
		VS("No __dict__\n");
		goto done;
	}
	func = PyDict_GetItemString(dict, name);
	if (func == NULL) { /* should explicitly check KeyError */
		VS("CallSimpleEntryPoint can't find the function name\n");
		rc = -2;
		goto done;
	}
	pyresult = PyObject_CallFunction(func, "");
	if (pyresult==NULL) goto done;
	PyErr_Clear();
	*presult = PyInt_AsLong(pyresult);
	rc = PyErr_Occurred() ? -1 : 0;
	VS( rc ? "Finished with failure\n" : "Finished OK\n");
	/* all done! */
done:
	Py_XDECREF(func);
	Py_XDECREF(pyresult);
	/* can't leave Python error set, else it may
	   cause failures in later async code */
	if (rc)
		/* But we will print them 'cos they may be useful */
		PyErr_Print();
	PyErr_Clear();
	return rc;
}

/*
 * Launch an archive with the given fully-qualified path name
 * No command line, no extracting of binaries
 * Designed for embedding situations.
 */
int launchembedded(char const * archivePath, char  const * archiveName)
{
	char pathnm[_MAX_PATH];

	VS("START\n");
	strcpy(pathnm, archivePath);
	strcat(pathnm, archiveName);
	/* Set up paths */
	if (setPaths(archivePath, archiveName))
		return -1;
	VS("Got Paths\n");
	/* Open the archive */
	if (openArchive())
		return -1;
	VS("Opened Archive\n");
	/* Load Python DLL */
	if (loadPython())
		return -1;

	/* Start Python with silly command line */
	if (startPython(1, (char**)&pathnm))
		return -1;
	VS("Started Python\n");

	/* a signal to scripts */
	PyRun_SimpleString("import sys;sys.frozen='dll'\n");
	VS("set sys.frozen\n");
	/* Import modules from archive - this is to bootstrap */
	if (importModules())
		return -1;
	VS("Imported Modules\n");
	/* Install zlibs - now import hooks are in place */
	if (installZlibs())
		return -1;
	VS("Installed Zlibs\n");
	/* Run scripts */
	if (runScripts())
		return -1;
	VS("All scripts run\n");
	if (PyErr_Occurred()) {
		/*PyErr_Clear();*/
		VS("Some error occurred\n");
	}
	VS("OK.\n");

	return 0;
}

/* for finer grained control */
/*
 * initialize (this always needs to be done)
 */
int init(char const * archivePath, char  const * archiveName, char const * workpath)
{
	char *p;

	if (workpath) {
		f_workpath = (char *)workpath;
#ifdef WIN32
		strcpy(f_temppathraw, f_workpath);
		for ( p = f_temppathraw; *p; p++ )
			if (*p == '/')
				*p = '\\';
#endif
	}

	/* Set up paths */
	if (setPaths(archivePath, archiveName))
		return -1;

	/* Open the archive */
	if (openArchive())
		return -1;

	return 0;
}
/* once init'ed, you might want to extractBinaries()
 * If you do, what comes after is very platform specific.
 * Once you've taken care of the platform specific details,
 * or if there are no binaries to extract, you go on
 * to doIt(), which is the important part
 */
int doIt(int argc, char *argv[]) 
{
	int rc = 0;
	/* Load Python DLL */
	if (loadPython())
		return -1;

	/* Start Python. */
	if (startPython(argc, argv))
		return -1;

	/* Import modules from archive - bootstrap */
	if (importModules())
		return -1;

	/* Install zlibs  - now all hooks in place */
	if (installZlibs())
		return -1;

	/* Run scripts */
	rc = runScripts();

	VS("OK.\n");

	return rc;
}
void clear(const char *dir);
#ifdef WIN32
void removeOne(char *fnm, int pos, struct _finddata_t finfo)
{
	if ( strcmp(finfo.name, ".")==0  || strcmp(finfo.name, "..") == 0 )
		return;
	fnm[pos] = '\0';
	strcat(fnm, finfo.name);
	if ( finfo.attrib & _A_SUBDIR )
		clear(fnm);
	else 
		remove(fnm);
}
void clear(const char *dir) 
{
	char fnm[_MAX_PATH+1];
	struct _finddata_t finfo;
	long h;
	int dirnmlen;
	strcpy(fnm, dir);
	dirnmlen = strlen(fnm);
	if ( fnm[dirnmlen-1] != '/' && fnm[dirnmlen-1] != '\\' ) {
		strcat(fnm, "\\");
		dirnmlen++;
	}
	strcat(fnm, "*");
	h = _findfirst(fnm, &finfo);
	if (h != -1) {
		removeOne(fnm, dirnmlen, finfo);
		while ( _findnext(h, &finfo) == 0 ) 
			removeOne(fnm, dirnmlen, finfo);
		_findclose(h);
	}
	rmdir(dir);
}
#else
void removeOne(char *pnm, int pos, const char *fnm)
{
	struct stat sbuf;
	if ( strcmp(fnm, ".")==0  || strcmp(fnm, "..") == 0 )
		return;
	pnm[pos] = '\0';
	strcat(pnm, fnm);
	if ( stat(pnm, &sbuf) == 0 ) {
		if ( S_ISDIR(sbuf.st_mode) )
			clear(pnm);
		else 
			unlink(pnm);
	}
}
void clear(const char *dir) 
{
	char fnm[_MAX_PATH+1];
	DIR *ds;
	struct dirent *finfo;
	int dirnmlen;

	strcpy(fnm, dir);
	dirnmlen = strlen(fnm);
	if ( fnm[dirnmlen-1] != '/' ) {
		strcat(fnm, "/");
		dirnmlen++;
	}
	ds = opendir(dir);
	finfo = readdir(ds);
	while (finfo) {
		removeOne(fnm, dirnmlen, finfo->d_name);
		finfo = readdir(ds);
	}
	closedir(ds);
	rmdir(dir);
}
#endif

/*
 * If binaries were extracted, this should be called
 * to remove them
 */
void cleanUp()
{
	if (f_temppath[0])
		clear(f_temppath);
}
/*
 * Helpers for embedders
 */
int getPyVersion(void)
{
	return ntohl(f_cookie.pyvers);
}
void finalizePython(void)
{
	Py_Finalize();
}
<|MERGE_RESOLUTION|>--- conflicted
+++ resolved
@@ -639,19 +639,8 @@
 		{
 			unsigned char *modbuf = extract(ptoc);
 
-<<<<<<< HEAD
 			VS("extracted ");
-			VS(ptoc->name);
-			VS("\n");
-=======
-			/* .pyc/.pyo files have 8 bytes header. Skip it and get a Python
-			 * string directly pointing at the marshalled code.
-			 */
-			PyObject *mods = PyString_FromStringAndSize(modbuf + 8,
-				ntohl(ptoc->ulen) - 8);
-            
 			VS("%s\n", ptoc->name);
->>>>>>> 7bd63019
 			
 			/* .pyc/.pyo files have 8 bytes header. Skip it and load marshalled
 			 * data form the right point.
