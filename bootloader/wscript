#! /usr/bin/env python
#-----------------------------------------------------------------------------
# Copyright (c) 2014, PyInstaller Development Team.
#
# Distributed under the terms of the GNU General Public License with exception
# for distributing bootloader.
#
# The full license is in the file COPYING.txt, distributed with this software.
#-----------------------------------------------------------------------------


"""
Bootloader building script.
"""


import os
import platform
import sys

<<<<<<< HEAD
from waflib.Configure import conf
from waflib import Logs
=======
# Workaround for Python 2.6. 'sysconfig' is not available in Python 2.6.
try:
    import sysconfig
except ImportError:
    import distutils.sysconfig as sysconfig

import Utils
import Options
>>>>>>> 67610f2d


# The following two variables are used by the target "waf dist"
VERSION = ''
APPNAME = ''


# These variables are mandatory ('/' are converted automatically)
top = '.'
out = 'build'


# Platform specific switches.
is_win = platform.system() == 'Windows'
is_darwin = platform.system() == 'Darwin'
is_linux = platform.system() == 'Linux'
# TODO find out proper value for AIX/Solaris
is_solar = platform.system() == 'Solaris'
is_aix = platform.system() == 'AIX'


# Build variants of bootloader.
# PyInstaller provides debug/release bootloaders and console/windowed
# variants.
# Every variant has different exe name.
variants = {
    'debug': 'run_d',
    'debugw': 'runw_d',
    'release': 'run',
    'releasew': 'runw',
}


# TODO use following variable only on darwin and for 32bit loader.
# TODO Do we still need this variable on OS X?
# OS X 10.6 might not understand some load commands.
# The following variable fixes 10.6 compatibility.
os.environ['MACOSX_DEPLOYMENT_TARGET'] = '10.6'


# TODO strip created binaries.


def architecture():
    """
    on 64bit Mac function platform.architecture() returns 64bit even
    for 32bit Python. This is the workaround for this.
    """
    if is_darwin and sys.maxsize <= 3**32:
        return '32bit'
    else:
        return platform.architecture()[0]  # 32bit or 64bit


def machine():
    """
    Differenciate path to bootloader with machine name if necessary.

    Machine name in bootloader is necessary only for non-x86 architecture.
    """
    mach = None  # Assume x86/x86_64 machine.
    # Different name for arm is necessary.
    if platform.machine().startswith('arm'):
        mach = 'arm'
    return mach


def options(ctx):
    ctx.load('compiler_c')

    ctx.add_option('--debug',
                   action='store_true',
                   help='Include debugging info for GDB.',
                   default=False,
                   dest='debug')
    ctx.add_option('--leak-detector',
                   action='store_true',
                   help='Link with Boehm garbage collector to detect memory leaks.',
                   default=False,
                   dest='boehmgc')
    ctx.add_option('--clang',
                   action='store_true',
                   help='Try to find clang C compiler instead of gcc.',
                   default=False,
                   dest='clang')

    if is_linux:
        ctx.add_option('--no-lsb',
                       action='store_true',
                       help='Prevent building LSB (Linux Standard Base) bootloader.',
                       default=False,
                       dest='nolsb')
        ctx.add_option('--lsbcc-path',
                       action='store',
                       help='Path where to look for lsbcc. By default PATH is '
                            'searched for lsbcc otherwise is tried file '
                            '/opt/lsb/bin/lsbcc. [Default: lsbcc]',
                       default=None,
                       dest='lsbcc_path')
        ctx.add_option('--lsb-target-version',
                       action='store',
                       help='Specify LSB target version [Default: 4.0]',
                       default='4.0',
                       dest='lsb_version')


@conf
def set_lsb_compiler(ctx):
    """
    Build LSB (Linux Standard Base) bootloader.

    LSB bootloader allows to build bootloader binary that is compatible
    with almost every Linux distribution.
    'lsbcc' just wraps gcc in a special way.
    """
    Logs.pprint('CYAN', 'Building LSB (Linux Standard Base) bootloader.')
    lsb_paths = ['/opt/lsb/bin']
    if ctx.options.lsbcc_path:
        lsb_paths.insert(0, ctx.options.lsbcc_path)
    try:
        ctx.find_program('lsbcc', var='LSBCC', path_list=lsb_paths)
    except ctx.errors.ConfigurationError:
        # Fail hard and print warning if lsbcc is not available.
        #if not ctx.env.LSBCC:
        ctx.fatal('RED', 'LSB (Linux Standard Base) tools >= 4.0 are '
                  'required.\nTry --no-lsb option if not interested in '
                  'building LSB binary.')

    # lsbcc as CC compiler
    ctx.env.append_value('CFLAGS', '--lsb-cc=%s' % ctx.env.CC[0])
    ctx.env.append_value('LINKFLAGS', '--lsb-cc=%s' % ctx.env.CC[0])
    ctx.env.CC = ctx.env.LSBCC
    ctx.env.LINK_CC = ctx.env.LSBCC
    ## check LSBCC flags
    # --lsb-besteffort - binary will work on platforms without LSB stuff
    # --lsb-besteffort - available in LSB build tools >= 4.0
    ctx.check_cc(ccflags='--lsb-besteffort',
                 msg='Checking for LSB build tools >= 4.0',
                 errmsg='LSB >= 4.0 is required', mandatory=True)
    ctx.env.append_value('CFLAGS', '--lsb-besteffort')
    ctx.env.append_value('LINKFLAGS', '--lsb-besteffort')
    # binary compatibility with a specific LSB version
    # LSB 4.0 can generate binaries compatible with 3.0, 3.1, 3.2, 4.0
    # however because of using function 'mkdtemp', loader requires
    # using target version 4.0
    lsb_target_flag = '--lsb-target-version=%s' % ctx.options.lsb_version
    ctx.env.append_value('CFLAGS', lsb_target_flag)
    ctx.env.append_value('LINKFLAGS', lsb_target_flag)


@conf
def set_arch_cflags(ctx):
    """
    Set properly architecture flag (32 or 64 bit) cflags for compiler.
    """
    if is_win and ctx.env.CC_NAME == 'msvc':
        if architecture() == '32bit':
            ctx.env.append_value('LINKFLAGS', '/MACHINE:X86')
        elif architecture() == '64bit':
            ctx.env.append_value('LINKFLAGS', '/MACHINE:X64')
        # Enable 64bit porting warnings and other warnings too.
        ctx.env.append_value('CFLAGS', '/W3')
        # We use SEH exceptions in winmain.c; make sure they are activated.
        ctx.env.append_value('CFLAGS', '/EHa')

    # This ensures proper compilation with 64bit gcc and 32bit Python or vice versa.
    else:
        # Option -m32/-m64 has to be passed to cflags and linkflages.
        if architecture() == '32bit':
            ctx.check_cc(ccflags='-m32', msg='Checking for flags -m32')
            ctx.env.append_value('CFLAGS', '-m32')
            ctx.env.append_value('LINKFLAGS', '-m32')
        elif architecture() == '64bit':
            ctx.check_cc(ccflags='-m64', msg='Checking for flags -m64')
            ctx.env.append_value('CFLAGS', '-m64')
            ctx.env.append_value('LINKFLAGS', '-m64')

    # Ensure proper architecture flags on Mac OS X.
    if is_darwin:
        if architecture() == '32bit':
            mac_arch = ['-arch', 'i386']
        else:
            mac_arch = ['-arch', 'x86_64']
        ctx.env.append_value('CFLAGS', mac_arch)
        ctx.env.append_value('CXXFLAGS', mac_arch)
        ctx.env.append_value('LINKFLAGS', mac_arch)


def configure(ctx):
    ctx.msg('Platform', '%s-%s detected' % (platform.system(), architecture()))

    if is_darwin and architecture() == '64bit':
        ctx.msg('CYAN', 'WARNING: Building bootloader for Python 64-bit on Mac OSX')
        ctx.msg('CYAN', 'For 32b-bit bootloader prepend the python command with:')
        ctx.msg('CYAN', 'VERSIONER_PYTHON_PREFER_32_BIT=yes arch -i386 python')

    if is_win:
        # Load tool to process *.rc* files for C/C++ like icon for exe files.
        ctx.load('winres')
        # We need to pass architecture switch to the 'windres' tool.
        if architecture() == '32bit':
            ctx.env.WINRCFLAGS = ['--target=pe-i386']
        else:
            ctx.env.WINRCFLAGS = ['--target=pe-x86-64']

    # This tool allows reduce the size of executables.
    ctx.load('strip', tooldir='tools')


    ### C compiler

<<<<<<< HEAD
    # Do not embed manifest file when using MSVC (Visual Studio).
    if is_win:
        # Manifest file will be added in the phase of packaging python
        # application by PyInstaller.
        ctx.env.MSVC_MANIFEST = False
    # Allow to use Clang if preferred.
    if ctx.options.clang:
        ctx.load('clang')
    else:
        if is_win:
            # On Windows use only MingW (gcc).
            ctx.load('gcc')
=======
    if myplatform.startswith('win'):
        try:
            # mingw (gcc for Windows)
            conf.check_tool('gcc')
        except:
            try:
                # Newest detected MSVC version is used by default.
                # msvc 7.1 (Visual Studio 2003)
                # msvc 8.0 (Visual Studio 2005)
                # msvc 9.0 (Visual Studio 2008)
                conf.env['MSVC_VERSIONS'] = ['msvc 7.1', 'msvc 8.0', 'msvc 9.0', 'wsdk 7.0', 'wsdk 7.1']
                if myarch == '32bit':
                    conf.env['MSVC_TARGETS'] = ['x86', 'ia32']
                elif myarch == '64bit':
                    conf.env['MSVC_TARGETS'] = ['x64', 'x86_amd64', 'intel64', 'em64t']
                conf.check_tool('msvc')
                conf.print_all_msvc_detected()
                # Do not embed manifest file.
                # Manifest file will be added in the phase of packaging python application.
                conf.env.MSVC_MANIFEST = False
            except Exception, e:
                print(e)
                Utils.pprint('RED', str(e))
                Utils.pprint('RED', 'GCC (MinGW) or MSVC compiler not found.')
                exit(1)
>>>>>>> 67610f2d
        else:
            ctx.load('compiler_c')  # Any available C compiler.
    # LSB compatible bootloader only for Linux and without cli option --no-lsb.
    if is_linux and not ctx.options.nolsb:
        ctx.set_lsb_compiler()


    # TODO Set proper optimization flags for MSVC (Visual Studio).
    ### C Compiler optimizations.

    if ctx.options.debug:
        # Include gcc debugging information for debugging in GDB.
        ctx.env.append_value('CFLAGS', '-g')
    else:
        ctx.env.append_value('CFLAGS', '-O2')


    ### Defines, Includes

    if is_linux:
        # Make sure we don't use declarations after statement. It breaks
        # MSVC (Visual Studio).
        ctx.env.append_value('CFLAGS', '-Wdeclaration-after-statement')
        ctx.env.append_value('CFLAGS', '-Werror')

    if not is_win:
        # Defines common for Unix and Unix-like platforms.
        # For details see:
        #   http://man.he.net/man7/feature_test_macros
        #
        ## Without these definitions compiling might fail on OSX.
        ctx.env.append_value('DEFINES', '_POSIX_C_SOURCE=200112L')
        # SUS v2 (UNIX 98) definitions.
        #   Mac OS X 10.5 is UNIX 03 compliant.
        ctx.env.append_value('DEFINES', '_XOPEN_SOURCE=500')
        ctx.env.append_value('DEFINES', '_REENTRANT')
        # Function 'mkdtemp' is available only if _BSD_SOURCE is defined.
        ctx.env.append_value('DEFINES', '_BSD_SOURCE')

<<<<<<< HEAD
    if is_win:
        ctx.env.append_value('DEFINES', 'WIN32')
        ctx.env.append_value('CPPPATH', '../zlib')
    if is_solar:
        ctx.env.append_value('DEFINES', 'SUNOS')
    if is_aix:
        ctx.env.append_value('DEFINES', 'AIX')
=======
    if myplatform.startswith('sun'):
        conf.env.append_value('CCDEFINES', 'SUNOS')

        if conf.env.CC_NAME == 'gcc':
            # On Solaris using gcc the linker options for shared and static libraries
            # are slightly different from other platforms.
            conf.env['SHLIB_MARKER'] = '-Wl,-Bdynamic'
            conf.env['STLIB_MARKER'] = '-Wl,-Bstatic'

    if myplatform.startswith('aix'):
        conf.env.append_value('CCDEFINES', 'AIX')

        # On AIX some APIs are restricted if _ALL_SOURCE is not defined.
        # In the case of PyInstaller, we need the AIX specific flag RTLD_MEMBER
        # for dlopen() which is used to load a shared object from a library
        # archive. We need to load the Python library like this:
        #  dlopen("libpython2.7.a(libpython2.7.so)", RTLD_MEMBER)
        conf.env.append_value('CCDEFINES', '_ALL_SOURCE')

        if conf.env.CC_NAME == 'gcc':
            # On AIX using gcc the linker options for shared and static libraries
            # are slightly different from other platforms.
            conf.env['SHLIB_MARKER'] = '-Wl,-bdynamic'
            conf.env['STATICLIB_MARKER'] = '-Wl,-bstatic'

    conf.env.append_value('CPPPATH', os.path.join('..', 'common'))
>>>>>>> 67610f2d


    ### Libraries

    if is_win:
        ctx.check_cc(lib='user32', mandatory=True)
        ctx.check_cc(lib='comctl32', mandatory=True)
        ctx.check_cc(lib='kernel32', mandatory=True)
        ctx.check_cc(lib='ws2_32', mandatory=True)
    else:
<<<<<<< HEAD
        ctx.check_cc(lib='dl', mandatory=True)
        ctx.check_cc(lib='m', mandatory=True)
        ctx.check_cc(lib='z', mandatory=True)
=======
        if not sys.platform.startswith('freebsd'):  # FreeBSD doesn't need libdl
            conf.check_cc(lib='dl', mandatory=True)
        elif sysconfig.get_config_vars('HAVE_PTHREAD_H').pop(): # link to libthr on FreeBSD
            conf.check_cc(lib='thr', mandatory=True)
        conf.check_cc(lib='z', mandatory=True)
        if conf.check_cc(function_name='readlink', header_name='unistd.h'):
            conf.env.append_value('CCFLAGS', '-DHAVE_READLINK')

>>>>>>> 67610f2d
        # This uses Boehm GC to manage memory - it replaces malloc() / free()
        # functions. Some messages are printed if memory is not deallocated.
        if ctx.options.boehmgc:
            ctx.check_cc(lib='gc', mandatory=True)
            ctx.env.append_value('DEFINES', 'PYI_LEAK_DETECTOR')
            ctx.env.append_value('DEFINES', 'GC_FIND_LEAK')
            ctx.env.append_value('DEFINES', 'GC_DEBUG')
            ctx.env.append_value('DEFINES', 'SAVE_CALL_CHAIN')


    ### CFLAGS

    if is_win and not ctx.env.CC_NAME == 'msvc':
        # Use Visual C++ compatible alignment
        ctx.env.append_value('CFLAGS', '-mms-bitfields')

    if is_darwin:
        ctx.env.append_value('CFLAGS', '-mmacosx-version-min=10.6')

    ctx.set_arch_cflags()

    # On linux link only with needed libraries.
    # -Wl,--as-needed is on some platforms detected during configure but
    # fails during build. (Mac OS X, Solaris, AIX)
    if is_linux and ctx.check_cc(ccflags='-Wl,--as-needed',
                                 msg='Checking for flags -Wl,--as-needed'):
        ctx.env.append_value('LINKFLAGS', '-Wl,--as-needed')


    ### DEBUG and RELEASE environments
    basic_env = ctx.env

    ## setup DEBUG environment
    ctx.setenv('debug', basic_env)  # Ensure env contains shared values.
    debug_env = ctx.env
    # This define enables verbose console output of the bootloader.
    ctx.env.append_value('DEFINES', ['LAUNCH_DEBUG'])
    ctx.env.append_value('DEFINES', 'NDEBUG')

    ## setup windowed DEBUG environment
    ctx.setenv('debugw', debug_env)  # Ensure env contains shared values.
    ctx.env.append_value('DEFINES', 'WINDOWED')
    # For MinGW disables console window on Windows- MinGW option
    if is_win and not ctx.env.CC_NAME == 'msvc':
            # TODO Is it necessary to have -mwindows for C and LINK flags?
            ctx.env.append_value('LINKFLAGS', '-mwindows')
            ctx.env.append_value('CFLAGS', '-mwindows')
    elif is_darwin:
        #conf.env.append_value('CFLAGS', '-I/Developer/Headers/FlatCarbon')
        # To support catching AppleEvents and running as ordinary OSX GUI app,
        # we have to link against the Carbon framework.
        # This linkage only needs to be there for the windowed bootloaders.
        ctx.env.append_value('LINKFLAGS', '-framework')
        ctx.env.append_value('LINKFLAGS', 'Carbon')
        # conf.env.append_value('LINKFLAGS', '-framework')
        # conf.env.append_value('LINKFLAGS', 'ApplicationServices')

    ## setup RELEASE environment
    ctx.setenv('release', basic_env)  # Ensure env contains shared values.
    release_env = ctx.env
    ctx.env.append_value('DEFINES', 'NDEBUG')

    ## setup windowed RELEASE environment
    ctx.setenv('releasew', release_env)  # Ensure env contains shared values.
    ctx.env.append_value('DEFINES', 'WINDOWED')

    # For MinGW disables console window on Windows- MinGW option
    if is_win and not ctx.env.CC_NAME == 'msvc':
            # TODO Is it necessary to have -mwindows for C and LINK flags?
            ctx.env.append_value('LINKFLAGS', '-mwindows')
            ctx.env.append_value('CFLAGS', '-mwindows')
    elif is_darwin:
        # To support catching AppleEvents and running as ordinary OSX GUI app,
        # we have to link against the Carbon framework.
        # This linkage only needs to be there for the windowed bootloaders.
        ctx.env.append_value('LINKFLAGS', '-framework')
        ctx.env.append_value('LINKFLAGS', 'Carbon')
        # TODO Do we need to link with this framework?
        # conf.env.append_value('LINKFLAGS', '-framework')
        # conf.env.append_value('LINKFLAGS', 'ApplicationServices')


# TODO Use 'strip' command to decrease the size of compiled bootloaders.
<<<<<<< HEAD
def build(ctx):
    if not ctx.variant:
        ctx.fatal('Call "python waf all" to compile all bootloaders.')

    exe_name = variants[ctx.variant]
    install_path = os.path.join(os.getcwd(), '../PyInstaller/bootloader',
                                platform.system() + "-" + architecture())
    install_path = os.path.normpath(install_path)

    if machine():
        install_path += '-' + machine()

    if is_win:
        # Use different RC file (icon) for console/windowed mode - remove '_d'
        icon_rc = 'windows/' + exe_name.replace('_d', '') + '.rc'
        # On Windows we need to link library zlib statically.
        ctx.stlib(
            source=ctx.path.ant_glob('zlib/*.c'),
            target='static_zlib',
            name='zlib',
            includes='zlib',
        )
        ctx.program(
            source=ctx.path.ant_glob('%s src/*.c' % icon_rc),
            target=exe_name,
            install_path=install_path,
            use='USER32 COMCTL32 KERNEL32 WS2_32 zlib',
            includes='src windows zlib',
            # Strip final executables to make them smaller.
            features='strip',
        )
    # Linux, Darwin (MacOSX), ...
    else:
        libs = ['DL', 'M', 'Z']  # 'z' - zlib, 'm' - math,
        if ctx.options.boehmgc:
            libs.append('GC')
        ctx.program(
            source=ctx.path.ant_glob('src/*.c'),
            target=exe_name,
            includes='src',
            use=libs,
            install_path=install_path,
            # Strip final executables to make them smaller.
            features='strip',
        )


def all(ctx):
    """
    Do configure, build, install in one step.
    """
    from waflib import Options
    Options.commands = ['distclean', 'configure', 'build_debug', 'build_release']
    # On Windows and Mac OS X we also need console/windowed bootloaders.
    # On other platforms they make no sense.
    if is_win or is_darwin:
        Options.commands += ['build_debugw', 'build_releasew']
    # Install bootloaders.
    Options.commands += ['install_debug', 'install_release']
    if is_win or is_darwin:
        Options.commands += ['install_debugw', 'install_releasew']


# Set up building several variants of bootloader.
from waflib.Build import BuildContext, InstallContext
for x in variants:
    class BootloaderContext(BuildContext):
        cmd = 'build' + '_' + x
        variant = x
    class BootloaderInstallContext(InstallContext):
        cmd = 'install' + '_' + x
        variant = x
=======
def build(bld):
    myplatform = Utils.detect_platform()
    opt = Options.options

    # Force to run with 1 job (no parallel building).
    # There are reported build failures on multicore CPUs
    # with some msvc versions.
    # TODO revisit parallel building with switch to waf 1.7
    opt.jobs = 1

    install_path = '../../PyInstaller/bootloader/' + platform.system() + "-" + bld.env.MYARCH
    if bld.env.MYMACHINE:
        install_path += '-' + bld.env.MYMACHINE
    targets = dict(release='run', debug='run_d', releasew='runw', debugw='runw_d')

    if myplatform.startswith('win'):

        # static lib zlib

        for key in targets.keys():
            bld(
                features = 'cc cstaticlib',
                source = bld.path.ant_glob('zlib/*.c'),
                target = 'staticlib_zlib',
                env = bld.env_of_name(key),
                includes = ['zlib'],
            )

        # console

        for key in ('release', 'debug'):
            bld(
                features = 'cc cprogram',
                source = bld.path.ant_glob('windows/utils.c windows/run.rc common/*.c'),
                target = targets[key],
                install_path = install_path,
                uselib_local = 'staticlib_zlib',
                uselib = 'USER32 COMCTL32 KERNEL32 WS2_32',
                env = bld.env_of_name(key).copy(),
                includes = ['common', 'windows', 'zlib'],
            )

        # windowed

        for key in ('releasew', 'debugw'):
            bld(
                features = 'cc cprogram',
                source = bld.path.ant_glob('windows/utils.c windows/runw.rc common/*.c'), # uses different RC file (icon)
                target = targets[key],
                install_path = install_path,
                uselib_local = 'staticlib_zlib',
                uselib = 'USER32 COMCTL32 KERNEL32 WS2_32',
                env = bld.env_of_name(key).copy(),
                includes = ['common', 'windows', 'zlib'],
            )

        ## inprocsrvr console

        if bld.env.CC_NAME == 'msvc':
            linkflags_c = bld.env.CPPFLAGS_CONSOLE
            linkflags_w = bld.env.CPPFLAGS_WINDOWS
        else:
            linkflags_c = ''
            linkflags_w = ''

        for key, value in dict(release='inprocsrvr', debug='inprocsrvr_d').items():
            bld(
                features = 'cc cshlib',
                source = bld.path.ant_glob('common/pyi_*.c windows/*.c'),
                target = value,
                install_path = install_path,
                uselib_local = 'staticlib_zlib',
                uselib = 'USER32 COMCTL32 KERNEL32 WS2_32',
                env = bld.env_of_name(key).copy(),
                linkflags = linkflags_c,
                includes = ['common', 'windows', 'zlib'],
            )

        ## inprocsrvr windowed

        for key, value in dict(releasew='inprocsrvrw', debugw='inprocsrvrw_d').items():
            bld(
                features = 'cc cshlib',
                source = bld.path.ant_glob('common/pyi_*.c windows/*.c'),
                target = value,
                install_path = install_path,
                uselib_local = 'staticlib_zlib',
                uselib = 'USER32 COMCTL32 KERNEL32 WS2_32',
                env = bld.env_of_name(key).copy(),
                linkflags = linkflags_w,
                includes = ['common', 'windows', 'zlib'],
            )

    else: # linux, darwin (MacOSX), freebsd

        libs = ['dl', 'z', 'm']  # 'z' - zlib, 'm' - math,
        staticlibs = []
        if sys.platform.startswith('freebsd'):
            libs = ['z', 'm']  # freebsd doesn't need libdl
            # check if python has threads: libthr needs
            # to be loaded in the main process
            if sysconfig.get_config_vars('HAVE_PTHREAD_H').pop():
                libs.append('thr')
        elif sys.platform.startswith('aix'):
            libs = ['dl', 'm']
            staticlibs = ['z']
        elif sys.platform.startswith('sun'):
            libs = ['dl', 'm']
            staticlibs = ['z']

        if opt.boehmgc:
            libs.append('gc')

        for key, value in targets.items():
            bld(
                features = 'cc cprogram',
                source = bld.path.ant_glob('linux/*.c common/*.c'),
                target = value,
                install_path = install_path,
                lib = libs,
                staticlib = staticlibs,
                env = bld.env_of_name(key).copy(),
                includes = ['common', 'linux'],
            )
>>>>>>> 67610f2d
<|MERGE_RESOLUTION|>--- conflicted
+++ resolved
@@ -17,20 +17,10 @@
 import os
 import platform
 import sys
-
-<<<<<<< HEAD
+import sysconfig
+
 from waflib.Configure import conf
 from waflib import Logs
-=======
-# Workaround for Python 2.6. 'sysconfig' is not available in Python 2.6.
-try:
-    import sysconfig
-except ImportError:
-    import distutils.sysconfig as sysconfig
-
-import Utils
-import Options
->>>>>>> 67610f2d
 
 
 # The following two variables are used by the target "waf dist"
@@ -242,7 +232,6 @@
 
     ### C compiler
 
-<<<<<<< HEAD
     # Do not embed manifest file when using MSVC (Visual Studio).
     if is_win:
         # Manifest file will be added in the phase of packaging python
@@ -255,33 +244,6 @@
         if is_win:
             # On Windows use only MingW (gcc).
             ctx.load('gcc')
-=======
-    if myplatform.startswith('win'):
-        try:
-            # mingw (gcc for Windows)
-            conf.check_tool('gcc')
-        except:
-            try:
-                # Newest detected MSVC version is used by default.
-                # msvc 7.1 (Visual Studio 2003)
-                # msvc 8.0 (Visual Studio 2005)
-                # msvc 9.0 (Visual Studio 2008)
-                conf.env['MSVC_VERSIONS'] = ['msvc 7.1', 'msvc 8.0', 'msvc 9.0', 'wsdk 7.0', 'wsdk 7.1']
-                if myarch == '32bit':
-                    conf.env['MSVC_TARGETS'] = ['x86', 'ia32']
-                elif myarch == '64bit':
-                    conf.env['MSVC_TARGETS'] = ['x64', 'x86_amd64', 'intel64', 'em64t']
-                conf.check_tool('msvc')
-                conf.print_all_msvc_detected()
-                # Do not embed manifest file.
-                # Manifest file will be added in the phase of packaging python application.
-                conf.env.MSVC_MANIFEST = False
-            except Exception, e:
-                print(e)
-                Utils.pprint('RED', str(e))
-                Utils.pprint('RED', 'GCC (MinGW) or MSVC compiler not found.')
-                exit(1)
->>>>>>> 67610f2d
         else:
             ctx.load('compiler_c')  # Any available C compiler.
     # LSB compatible bootloader only for Linux and without cli option --no-lsb.
@@ -321,42 +283,29 @@
         # Function 'mkdtemp' is available only if _BSD_SOURCE is defined.
         ctx.env.append_value('DEFINES', '_BSD_SOURCE')
 
-<<<<<<< HEAD
     if is_win:
         ctx.env.append_value('DEFINES', 'WIN32')
         ctx.env.append_value('CPPPATH', '../zlib')
     if is_solar:
         ctx.env.append_value('DEFINES', 'SUNOS')
+        if ctx.env.CC_NAME == 'gcc':
+            # On Solaris using gcc the linker options for shared and static
+            # libraries are slightly different from other platforms.
+            ctx.env['SHLIB_MARKER'] = '-Wl,-Bdynamic'
+            ctx.env['STLIB_MARKER'] = '-Wl,-Bstatic'
     if is_aix:
         ctx.env.append_value('DEFINES', 'AIX')
-=======
-    if myplatform.startswith('sun'):
-        conf.env.append_value('CCDEFINES', 'SUNOS')
-
-        if conf.env.CC_NAME == 'gcc':
-            # On Solaris using gcc the linker options for shared and static libraries
-            # are slightly different from other platforms.
-            conf.env['SHLIB_MARKER'] = '-Wl,-Bdynamic'
-            conf.env['STLIB_MARKER'] = '-Wl,-Bstatic'
-
-    if myplatform.startswith('aix'):
-        conf.env.append_value('CCDEFINES', 'AIX')
-
         # On AIX some APIs are restricted if _ALL_SOURCE is not defined.
         # In the case of PyInstaller, we need the AIX specific flag RTLD_MEMBER
         # for dlopen() which is used to load a shared object from a library
         # archive. We need to load the Python library like this:
         #  dlopen("libpython2.7.a(libpython2.7.so)", RTLD_MEMBER)
-        conf.env.append_value('CCDEFINES', '_ALL_SOURCE')
-
-        if conf.env.CC_NAME == 'gcc':
-            # On AIX using gcc the linker options for shared and static libraries
-            # are slightly different from other platforms.
-            conf.env['SHLIB_MARKER'] = '-Wl,-bdynamic'
-            conf.env['STATICLIB_MARKER'] = '-Wl,-bstatic'
-
-    conf.env.append_value('CPPPATH', os.path.join('..', 'common'))
->>>>>>> 67610f2d
+        ctx.env.append_value('DEFINES', '_ALL_SOURCE')
+        if ctx.env.CC_NAME == 'gcc':
+            # On AIX using gcc the linker options for shared and static
+            # libraries are slightly different from other platforms.
+            ctx.env['SHLIB_MARKER'] = '-Wl,-bdynamic'
+            ctx.env['STATICLIB_MARKER'] = '-Wl,-bstatic'
 
 
     ### Libraries
@@ -367,20 +316,12 @@
         ctx.check_cc(lib='kernel32', mandatory=True)
         ctx.check_cc(lib='ws2_32', mandatory=True)
     else:
-<<<<<<< HEAD
-        ctx.check_cc(lib='dl', mandatory=True)
+        if not sys.platform.startswith('freebsd'):  # FreeBSD doesn't need libdl
+            ctx.check_cc(lib='dl', mandatory=True)
+        elif sysconfig.get_config_vars('HAVE_PTHREAD_H').pop(): # link to libthr on FreeBSD
+            ctx.check_cc(lib='thr', mandatory=True)
         ctx.check_cc(lib='m', mandatory=True)
         ctx.check_cc(lib='z', mandatory=True)
-=======
-        if not sys.platform.startswith('freebsd'):  # FreeBSD doesn't need libdl
-            conf.check_cc(lib='dl', mandatory=True)
-        elif sysconfig.get_config_vars('HAVE_PTHREAD_H').pop(): # link to libthr on FreeBSD
-            conf.check_cc(lib='thr', mandatory=True)
-        conf.check_cc(lib='z', mandatory=True)
-        if conf.check_cc(function_name='readlink', header_name='unistd.h'):
-            conf.env.append_value('CCFLAGS', '-DHAVE_READLINK')
-
->>>>>>> 67610f2d
         # This uses Boehm GC to manage memory - it replaces malloc() / free()
         # functions. Some messages are printed if memory is not deallocated.
         if ctx.options.boehmgc:
@@ -464,7 +405,6 @@
 
 
 # TODO Use 'strip' command to decrease the size of compiled bootloaders.
-<<<<<<< HEAD
 def build(ctx):
     if not ctx.variant:
         ctx.fatal('Call "python waf all" to compile all bootloaders.')
@@ -496,9 +436,23 @@
             # Strip final executables to make them smaller.
             features='strip',
         )
-    # Linux, Darwin (MacOSX), ...
-    else:
+    else:
+        # Linux, Darwin (MacOSX), ...
         libs = ['DL', 'M', 'Z']  # 'z' - zlib, 'm' - math,
+        staticlibs = []
+        if sys.platform.startswith('freebsd'):
+            libs = ['Z', 'M']  # freebsd doesn't need libdl
+            # check if python has threads: libthr needs
+            # to be loaded in the main process
+            if sysconfig.get_config_vars('HAVE_PTHREAD_H').pop():
+                libs.append('THR')
+        elif sys.platform.startswith('aix'):
+            libs = ['DL', 'M']
+            staticlibs = ['Z']
+        elif sys.platform.startswith('sun'):
+            libs = ['DL', 'M']
+            staticlibs = ['Z']
+
         if ctx.options.boehmgc:
             libs.append('GC')
         ctx.program(
@@ -506,6 +460,7 @@
             target=exe_name,
             includes='src',
             use=libs,
+            stlib=staticlibs,
             install_path=install_path,
             # Strip final executables to make them smaller.
             features='strip',
@@ -536,130 +491,4 @@
         variant = x
     class BootloaderInstallContext(InstallContext):
         cmd = 'install' + '_' + x
-        variant = x
-=======
-def build(bld):
-    myplatform = Utils.detect_platform()
-    opt = Options.options
-
-    # Force to run with 1 job (no parallel building).
-    # There are reported build failures on multicore CPUs
-    # with some msvc versions.
-    # TODO revisit parallel building with switch to waf 1.7
-    opt.jobs = 1
-
-    install_path = '../../PyInstaller/bootloader/' + platform.system() + "-" + bld.env.MYARCH
-    if bld.env.MYMACHINE:
-        install_path += '-' + bld.env.MYMACHINE
-    targets = dict(release='run', debug='run_d', releasew='runw', debugw='runw_d')
-
-    if myplatform.startswith('win'):
-
-        # static lib zlib
-
-        for key in targets.keys():
-            bld(
-                features = 'cc cstaticlib',
-                source = bld.path.ant_glob('zlib/*.c'),
-                target = 'staticlib_zlib',
-                env = bld.env_of_name(key),
-                includes = ['zlib'],
-            )
-
-        # console
-
-        for key in ('release', 'debug'):
-            bld(
-                features = 'cc cprogram',
-                source = bld.path.ant_glob('windows/utils.c windows/run.rc common/*.c'),
-                target = targets[key],
-                install_path = install_path,
-                uselib_local = 'staticlib_zlib',
-                uselib = 'USER32 COMCTL32 KERNEL32 WS2_32',
-                env = bld.env_of_name(key).copy(),
-                includes = ['common', 'windows', 'zlib'],
-            )
-
-        # windowed
-
-        for key in ('releasew', 'debugw'):
-            bld(
-                features = 'cc cprogram',
-                source = bld.path.ant_glob('windows/utils.c windows/runw.rc common/*.c'), # uses different RC file (icon)
-                target = targets[key],
-                install_path = install_path,
-                uselib_local = 'staticlib_zlib',
-                uselib = 'USER32 COMCTL32 KERNEL32 WS2_32',
-                env = bld.env_of_name(key).copy(),
-                includes = ['common', 'windows', 'zlib'],
-            )
-
-        ## inprocsrvr console
-
-        if bld.env.CC_NAME == 'msvc':
-            linkflags_c = bld.env.CPPFLAGS_CONSOLE
-            linkflags_w = bld.env.CPPFLAGS_WINDOWS
-        else:
-            linkflags_c = ''
-            linkflags_w = ''
-
-        for key, value in dict(release='inprocsrvr', debug='inprocsrvr_d').items():
-            bld(
-                features = 'cc cshlib',
-                source = bld.path.ant_glob('common/pyi_*.c windows/*.c'),
-                target = value,
-                install_path = install_path,
-                uselib_local = 'staticlib_zlib',
-                uselib = 'USER32 COMCTL32 KERNEL32 WS2_32',
-                env = bld.env_of_name(key).copy(),
-                linkflags = linkflags_c,
-                includes = ['common', 'windows', 'zlib'],
-            )
-
-        ## inprocsrvr windowed
-
-        for key, value in dict(releasew='inprocsrvrw', debugw='inprocsrvrw_d').items():
-            bld(
-                features = 'cc cshlib',
-                source = bld.path.ant_glob('common/pyi_*.c windows/*.c'),
-                target = value,
-                install_path = install_path,
-                uselib_local = 'staticlib_zlib',
-                uselib = 'USER32 COMCTL32 KERNEL32 WS2_32',
-                env = bld.env_of_name(key).copy(),
-                linkflags = linkflags_w,
-                includes = ['common', 'windows', 'zlib'],
-            )
-
-    else: # linux, darwin (MacOSX), freebsd
-
-        libs = ['dl', 'z', 'm']  # 'z' - zlib, 'm' - math,
-        staticlibs = []
-        if sys.platform.startswith('freebsd'):
-            libs = ['z', 'm']  # freebsd doesn't need libdl
-            # check if python has threads: libthr needs
-            # to be loaded in the main process
-            if sysconfig.get_config_vars('HAVE_PTHREAD_H').pop():
-                libs.append('thr')
-        elif sys.platform.startswith('aix'):
-            libs = ['dl', 'm']
-            staticlibs = ['z']
-        elif sys.platform.startswith('sun'):
-            libs = ['dl', 'm']
-            staticlibs = ['z']
-
-        if opt.boehmgc:
-            libs.append('gc')
-
-        for key, value in targets.items():
-            bld(
-                features = 'cc cprogram',
-                source = bld.path.ant_glob('linux/*.c common/*.c'),
-                target = value,
-                install_path = install_path,
-                lib = libs,
-                staticlib = staticlibs,
-                env = bld.env_of_name(key).copy(),
-                includes = ['common', 'linux'],
-            )
->>>>>>> 67610f2d
+        variant = x